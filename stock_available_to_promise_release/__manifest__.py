--- conflicted
+++ resolved
@@ -18,13 +18,8 @@
         "views/res_config_settings.xml",
         "wizards/stock_release_views.xml",
     ],
-<<<<<<< HEAD
     "installable": False,
     "license": "AGPL-3",
-=======
-    "installable": True,
-    "license": "LGPL-3",
->>>>>>> e043b0c6
     "application": False,
     "development_status": "Alpha",
 }