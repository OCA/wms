<<<<<<< HEAD
# List the OCA project dependencies, one per line
# Add a repository url and branch if you need a forked version
#
# Examples
# ========
#
# To depend on the standard version of sale-workflow, use:
# sale-workflow
#
# To explicitely give the URL of a fork, and still use the version specified in
# .travis.yml, use:
# sale-workflow https://github.com/OCA/sale-workflow
#
# To provide both the URL and a branch, use:
# sale-workflow https://github.com/OCA/sale-workflow branchname
#
# To use a specific commit version, set the branch (required) and the
# commit SHA to select:
# sale-workflow https://github.com/OCA/sale-workflow branchname f848e37
=======
# NOTE: MQT=PIP is on in this repo

product-attribute
server-tools
stock-logistics-workflow
web
rest-framework
server-auth
>>>>>>> e9b70374
<|MERGE_RESOLUTION|>--- conflicted
+++ resolved
@@ -1,24 +1,3 @@
-<<<<<<< HEAD
-# List the OCA project dependencies, one per line
-# Add a repository url and branch if you need a forked version
-#
-# Examples
-# ========
-#
-# To depend on the standard version of sale-workflow, use:
-# sale-workflow
-#
-# To explicitely give the URL of a fork, and still use the version specified in
-# .travis.yml, use:
-# sale-workflow https://github.com/OCA/sale-workflow
-#
-# To provide both the URL and a branch, use:
-# sale-workflow https://github.com/OCA/sale-workflow branchname
-#
-# To use a specific commit version, set the branch (required) and the
-# commit SHA to select:
-# sale-workflow https://github.com/OCA/sale-workflow branchname f848e37
-=======
 # NOTE: MQT=PIP is on in this repo
 
 product-attribute
@@ -26,5 +5,4 @@
 stock-logistics-workflow
 web
 rest-framework
-server-auth
->>>>>>> e9b70374
+server-auth