--- conflicted
+++ resolved
@@ -10,12 +10,7 @@
     "author": "Camptocamp, Odoo Community Association (OCA)",
     "license": "AGPL-3",
     "application": False,
-<<<<<<< HEAD
     "installable": False,
-    "depends": ["stock"],
-=======
-    "installable": True,
     "depends": ["stock", "stock_helper"],
->>>>>>> e9b70374
     "data": ["views/stock_source_relocate_views.xml", "security/ir.model.access.csv"],
 }