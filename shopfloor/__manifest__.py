# Copyright 2020 Camptocamp SA (http://www.camptocamp.com)
# Copyright 2020 Akretion (http://www.akretion.com)
# Copyright 2020 BCIM
# License AGPL-3.0 or later (http://www.gnu.org/licenses/agpl.html).

{
    "name": "Shopfloor",
    "summary": "manage warehouse operations with barcode scanners",
    "version": "13.0.4.1.0",
    "development_status": "Alpha",
    "category": "Inventory",
    "website": "https://github.com/OCA/wms",
    "author": "Camptocamp, BCIM, Akretion, Odoo Community Association (OCA)",
    "maintainers": ["guewen", "simahawk", "sebalix"],
    "license": "AGPL-3",
    "application": True,
    "depends": [
        "shopfloor_base",
        "stock",
        "stock_picking_batch",
        "base_jsonify",
        "base_rest",
        "rest_log",
        "base_sparse_field",
        "auth_api_key",
        #  OCA / stock-logistics-warehouse
        "stock_helper",
        "stock_picking_completion_info",
        "stock_quant_package_product_packaging",
        #  OCA / stock-logistics-workflow
        "stock_quant_package_dimension",
        # TODO: used for manuf info on prod detail.
        # This must be an optional dep
        "product_manufacturer",
        # TODO: used for prod lot expire detail info.
        # This must be an optional dep
        "product_expiry",
        # TODO: used for package.package_storage_type_id detail info.
        # This must be an optional dep
        "stock_storage_type",
        # TODO: used for picking.carrier_id detail info
        # and to validate packaging/carrier in checkout scenario
        # This must be an optional dep
        "delivery",
        #  OCA / product-attribute
        "product_packaging_type",
    ],
    "data": [
        "data/shopfloor_scenario_data.xml",
        "security/groups.xml",
        "security/ir.model.access.csv",
        "views/shopfloor_menu.xml",
        "views/stock_picking_type.xml",
        "views/stock_location.xml",
        "views/stock_move_line.xml",
    ],
<<<<<<< HEAD
    "installable": False,
=======
    "demo": ["demo/stock_picking_type_demo.xml", "demo/shopfloor_menu_demo.xml"],
>>>>>>> e9b70374
}<|MERGE_RESOLUTION|>--- conflicted
+++ resolved
@@ -54,9 +54,6 @@
         "views/stock_location.xml",
         "views/stock_move_line.xml",
     ],
-<<<<<<< HEAD
     "installable": False,
-=======
     "demo": ["demo/stock_picking_type_demo.xml", "demo/shopfloor_menu_demo.xml"],
->>>>>>> e9b70374
 }