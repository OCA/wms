from odoo.tests.common import Form

from .common import CommonCase


class SinglePackPutawayCase(CommonCase):
    @classmethod
    def setUpClass(cls, *args, **kwargs):
        super().setUpClass(*args, **kwargs)
        cls.product_a = cls.env["product.product"].create(
            {"name": "Product A", "type": "product"}
        )
        cls.pack_a = cls.env["stock.quant.package"].create(
            {"location_id": cls.stock_location.id}
        )
        cls.env["stock.putaway.rule"].create(
            {
                "product_id": cls.product_a.id,
                "location_in_id": cls.stock_location.id,
                "location_out_id": cls.shelf1.id,
            }
        )
        cls.quant_a = cls.env["stock.quant"].create(
            {
                "product_id": cls.product_a.id,
                "location_id": cls.dispatch_location.id,
                "quantity": 1,
                "package_id": cls.pack_a.id,
            }
        )
        cls.menu = cls.env.ref("shopfloor.shopfloor_menu_put_away_reach_truck")
        cls.process = cls.menu.process_id
        cls.profile = cls.env.ref("shopfloor.shopfloor_profile_shelf_1_demo")
        cls.wh = cls.profile.warehouse_id

    def setUp(self):
        super().setUp()
        with self.work_on_services(menu=self.menu, profile=self.profile) as work:
            self.service = work.component(usage="single_pack_putaway")

    def test_start(self):
        """Test the happy path for single pack putaway /start endpoint

        The pre-conditions:

        * A Pack exists in the Input Location (presumably brought there by a
          reception for a PO)
        * A put-away rule moves the product of the Pack from Stock to Stock/Shelf 1

        Expected result:

        * A move is created from Input to Stock/Shelf 1. It is assigned and the package
        level is set to Done.

        The next step in the workflow is to call /validate with the created
        package level that will set the move and picking to done.
        """
        barcode = self.pack_a.name
        params = {"barcode": barcode}
        # Simulate the client scanning a package's barcode, which
        # in turns should start the operation in odoo
        response = self.service.dispatch("start", params=params)

        # Checks:
        package_level = self.env["stock.package_level"].browse(response["data"]["id"])
        move_line = package_level.move_line_ids
        move = move_line.move_id

        # the put-away rule should have set the shelf1 for the move line
        self.assertRecordValues(
            move_line, [{"qty_done": 1.0, "location_dest_id": self.shelf1.id}]
        )
        self.assertRecordValues(
            move, [{"state": "assigned", "location_dest_id": self.stock_location.id}]
        )
        self.assert_response(
            response,
            state="scan_location",
            message={
                "message_type": "info",
                "message": "Scan the destination location",
            },
            data={
                "id": self.ANY,
                "location_src": {
                    "id": self.dispatch_location.id,
                    "name": self.dispatch_location.name,
                },
                "location_dst": {"id": self.shelf1.id, "name": self.shelf1.name},
                "name": package_level.package_id.name,
                "picking": {"id": move.picking_id.id, "name": move.picking_id.name},
                "product": {"id": move.product_id.id, "name": move.product_id.name},
            },
        )

    def test_start_no_package_for_barcode(self):
        """Test /start when no package is found for barcode

        The pre-conditions:

        * No Pack exists with the barcode

        Expected result:

        * return a message
        """
        params = {"barcode": "NOTHING_SHOULD_EXIST_WITH: 👀"}
        response = self.service.dispatch("start", params=params)
        self.assert_response(
            response,
            state="start",
            message={
                "message_type": "error",
                "message": "The package NOTHING_SHOULD_EXIST_WITH: 👀 doesn't exist",
            },
        )

    def test_start_package_not_in_src_location(self):
        """Test /start when the package is not in the src location

        The pre-conditions:

        * Pack exists with the barcode
        * The Pack is outside the location or sublocation of the source
          location of the current process' picking type

        Expected result:

        * return a message
        """
        barcode = self.pack_a.name
        self.pack_a.location_id = self.shelf1
        params = {"barcode": barcode}
        response = self.service.dispatch("start", params=params)
        self.assert_response(
            response,
            state="start",
            message={
                "message_type": "error",
                "message": "You cannot work on a package (%s) outside of location: %s"
                % (
                    self.pack_a.name,
                    self.process.picking_type_ids.default_location_src_id.name,
                ),
            },
        )

    def test_start_move_in_different_picking_type(self):
        """Test /start when the package is used in a move in a different picking type

        The pre-conditions:

        * Pack exists
        * A move is created and assigned to move the package, using another picking type

        Expected result:

        * return a message
        """
        barcode = self.pack_a.name

        # Create a move in a different picking type (trick the 'Delivery
        # Orders' to go directly from Input to Customers)
        picking_form = Form(self.env["stock.picking"])
        picking_form.picking_type_id = self.wh.out_type_id
        picking_form.location_id = self.input_location
        with picking_form.move_ids_without_package.new() as move:
            move.product_id = self.product_a
            move.product_uom_qty = 1
        picking = picking_form.save()
        picking.action_confirm()
        picking.action_assign()

        params = {"barcode": barcode}
        response = self.service.dispatch("start", params=params)
        self.assert_response(
            response,
            state="start",
            message={
                "message_type": "error",
                "message": "An operation exists in Delivery Orders %s. You cannot"
                " process it with this shopfloor process." % (picking.name,),
            },
        )

    def test_start_move_already_exist(self):
        """Test /start when the move for the package already exists

        Because it was already started.

        The pre-conditions:

        * Pack exists
        * A move is created and assigned to move the package, using the same
          picking type

        Expected result:

        * return a message to confirm
        """
        barcode = self.pack_a.name

        # Create a move in a the same picking type
        package_level = self._simulate_started()
        move = package_level.move_line_ids.move_id

        params = {"barcode": barcode}
        response = self.service.dispatch("start", params=params)
        self.assert_response(
            response,
            state="confirm_start",
            message={
                "message_type": "warning",
                "message": "Operation's already running."
                " Would you like to take it over?",
            },
            data={
                "id": self.ANY,
                "location_src": {
                    "id": self.dispatch_location.id,
                    "name": self.dispatch_location.name,
                },
                "location_dst": {"id": self.shelf1.id, "name": self.shelf1.name},
                "name": package_level.package_id.name,
                "picking": {"id": move.picking_id.id, "name": move.picking_id.name},
                "product": {"id": self.product_a.id, "name": self.product_a.name},
            },
        )

    def _simulate_started(self):
        """Replicate what the /start endpoint would do

        Used to test the next endpoints (/validate and /cancel)
        """
        picking_form = Form(self.env["stock.picking"])
        picking_form.picking_type_id = self.menu.process_id.picking_type_ids
        with picking_form.move_ids_without_package.new() as move:
            move.product_id = self.product_a
            move.product_uom_qty = 1
        picking = picking_form.save()
        picking.action_confirm()
        picking.action_assign()
        package_level = picking.move_line_ids.package_level_id
        self.assertEqual(package_level.package_id, self.pack_a)
        # at this point, the package level is already set to "done", by the
        # "start" method of the pack transfer putaway
        package_level.is_done = True
        return package_level

    def test_validate(self):
        """Test the happy path for single pack putaway /validate endpoint

        The pre-conditions:

        * /start has been called

        Expected result:

        * The move associated to the package level is 'done'
        """
        # setup the picking as we need, like if the move line
        # was already started by the first step (start operation)
        package_level = self._simulate_started()

        # now, call the service to proceed with validation of the
        # movement
        response = self.service.dispatch(
            "validate",
            params={
                "package_level_id": package_level.id,
                "location_barcode": self.shelf1.barcode,
            },
        )

        self.assert_response(
            response,
            state="start",
            message={
                "message_type": "info",
                "message": "The pack has been moved, you can scan a new pack.",
            },
        )

        self.assertRecordValues(
            package_level.move_line_ids,
            [{"qty_done": 1.0, "location_dest_id": self.shelf1.id, "state": "done"}],
        )
        self.assertRecordValues(
            package_level.move_line_ids.move_id,
            [{"location_dest_id": self.stock_location.id, "state": "done"}],
        )

    def test_validate_not_found(self):
        """Test a call on /validate on package level not found

        Expected result:

        * No change in odoo, Transition with a message
        """
        response = self.service.dispatch(
            "validate",
            params={"package_level_id": -1, "location_barcode": self.shelf1.barcode},
        )

        self.assert_response(
            response,
            state="start",
            message={
                "message_type": "error",
                "message": "This operation does not exist anymore.",
            },
        )

    def test_validate_location_not_found(self):
        """Test a call on /validate on location not found

        The pre-conditions:

        * /start has been called

        Expected result:

        * No change in odoo, Transition with a message
        """
        # setup the picking as we need, like if the move line
        # was already started by the first step (start operation)
        package_level = self._simulate_started()

        response = self.service.dispatch(
            "validate",
            params={
                "package_level_id": package_level.id,
                "location_barcode": "THIS_BARCODE_DOES_NOT_EXISTS",
            },
        )

        self.assert_response(
            response,
            state="scan_location",
            message={
                "message_type": "error",
                "message": "No location found for this barcode.",
            },
        )

    def test_validate_location_forbidden(self):
        """Test a call on /validate on a forbidden location

        The pre-conditions:

        * /start has been called

        Expected result:

        * No change in odoo, Transition with a message

        Note: a forbidden location is when a location is not a child
        of the destination location of the picking type used for the process
        """
        # setup the picking as we need, like if the move line
        # was already started by the first step (start operation)
        package_level = self._simulate_started()

        response = self.service.dispatch(
            "validate",
            params={
                "package_level_id": package_level.id,
                # this location is outside of the expected destination
                "location_barcode": self.dispatch_location.barcode,
            },
        )

        self.assert_response(
            response,
            state="scan_location",
            message={"message_type": "error", "message": "You cannot place it here"},
        )

    def test_validate_location_to_confirm(self):
        """Test a call on /validate on a location to confirm

        The pre-conditions:

        * /start has been called

        Expected result:

        * No change in odoo, transition with a message

        Note: a location to confirm is when a location is a child
        of the destination location of the picking type used for the process
        but not a child or the expected destination
        """
        # setup the picking as we need, like if the move line
        # was already started by the first step (start operation)
        package_level = self._simulate_started()

        # expected destination is 'shelf1', we'll scan shelf2 which must
        # ask a confirmation to the user (it's still in the same picking type)
        response = self.service.dispatch(
            "validate",
            params={
                "package_level_id": package_level.id,
                "location_barcode": self.shelf2.barcode,
            },
        )

        self.assert_response(
            response,
<<<<<<< HEAD
            {
                "message": {
                    "body": "The pack has been moved," " you can scan a new pack.",
                    "message_type": "info",
                    "title": "Start",
                },
                "state": "start",
=======
            state="confirm_location",
            message={"message_type": "warning", "message": "Are you sure?"},
        )

    def test_validate_location_with_confirm(self):
        """Test a call on /validate on a different location with confirmation

        The pre-conditions:

        * /start has been called

        Expected result:

        * Ignore the fact that the scanned location is not the expected
        * Change the destination of the move line to the scanned one
        * The move associated to the package level is 'done'

        Note: a location to confirm is when a location is a child
        of the destination location of the picking type used for the process
        but not a child or the expected destination.
        In such situation, the js application has to call /validate with
        a ``confirmation`` flag.
        """
        # setup the picking as we need, like if the move line
        # was already started by the first step (start operation)
        package_level = self._simulate_started()

        # expected destination is 'shelf1', we'll scan shelf2 which must
        # ask a confirmation to the user (it's still in the same picking type)
        response = self.service.dispatch(
            "validate",
            params={
                "package_level_id": package_level.id,
                "location_barcode": self.shelf2.barcode,
                # acknowledge the change of destination
                "confirmation": True,
            },
        )

        self.assert_response(
            response,
            state="start",
            message={
                "message_type": "info",
                "message": "The pack has been moved, you can scan a new pack.",
>>>>>>> d9f4ba0e
            },
        )

        self.assertRecordValues(
            package_level.move_line_ids,
            [{"qty_done": 1.0, "location_dest_id": self.shelf2.id, "state": "done"}],
        )
        self.assertRecordValues(
            package_level.move_line_ids.move_id,
            [{"location_dest_id": self.stock_location.id, "state": "done"}],
        )

    def test_cancel(self):
        """Test the happy path for single pack putaway /cancel endpoint

        The pre-conditions:

        * /start has been called

        Expected result:

        * The move associated to the package level is 'cancel'
        """
        # setup the picking as we need, like if the move line
        # was already started by the first step (start operation)
        package_level = self._simulate_started()

        # keep references for later checks
        move = package_level.move_line_ids.move_id
        move_lines = package_level.move_line_ids
        picking = move.picking_id

        # now, call the service to cancel
        response = self.service.dispatch(
            "cancel", params={"package_level_id": package_level.id}
        )
        self.assertRecordValues(move, [{"state": "cancel"}])
        self.assertRecordValues(picking, [{"state": "cancel"}])
        self.assertFalse(package_level.move_line_ids)
        self.assertFalse(move_lines.exists())

        self.assert_response(
            response,
            state="start",
            message={
                "message_type": "info",
                "message": "Canceled, you can scan a new pack.",
            },
        )

    def test_cancel_already_canceled(self):
        """Test a call on /cancel for already canceled move

        The pre-conditions:

        * /start has been called
        * /cancel has been called elsewhere or the move canceled on Odoo

        Expected result:

        * Nothing happens, transition with a message
        """
        # setup the picking as we need, like if the move line
        # was already started by the first step (start operation)
        package_level = self._simulate_started()

        # keep references for later checks
        move = package_level.move_line_ids.move_id
        move_lines = package_level.move_line_ids
        picking = move.picking_id

        # someone cancel the work started by our operator
        move._action_cancel()

        # now, call the service to cancel
        response = self.service.dispatch(
            "cancel", params={"package_level_id": package_level.id}
        )
        self.assertRecordValues(move, [{"state": "cancel"}])
        self.assertRecordValues(picking, [{"state": "cancel"}])
        self.assertFalse(package_level.move_line_ids)
        self.assertFalse(move_lines.exists())

        self.assert_response(
            response,
            state="start",
            message={
                "message_type": "info",
                "message": "Canceled, you can scan a new pack.",
            },
        )

    def test_cancel_already_done(self):
        """Test a call on /cancel on move already done

        The pre-conditions:

        * /start has been called
        * /validate has been called or move set to done in odoo

        Expected result:

        * No change in odoo, Transition with a message
        """
        # setup the picking as we need, like if the move line
        # was already started by the first step (start operation)
        package_level = self._simulate_started()

        # keep references for later checks
        move = package_level.move_line_ids.move_id
        picking = move.picking_id

        # someone cancel the work started by our operator
        move._action_done()

        # now, call the service to cancel
        response = self.service.dispatch(
            "cancel", params={"package_level_id": package_level.id}
        )
        self.assertRecordValues(move, [{"state": "done"}])
        self.assertRecordValues(picking, [{"state": "done"}])

        self.assert_response(
            response,
            state="start",
            message={"message_type": "info", "message": "Operation already processed."},
        )

    def test_cancel_not_found(self):
        """Test a call on /cancel on package level not found

        Expected result:

        * No change in odoo, Transition with a message
        """
        response = self.service.dispatch("cancel", params={"package_level_id": -1})
        self.assert_response(
            response,
            state="start",
            message={
                "message_type": "error",
                "message": "This operation does not exist anymore.",
            },
        )<|MERGE_RESOLUTION|>--- conflicted
+++ resolved
@@ -407,15 +407,6 @@
 
         self.assert_response(
             response,
-<<<<<<< HEAD
-            {
-                "message": {
-                    "body": "The pack has been moved," " you can scan a new pack.",
-                    "message_type": "info",
-                    "title": "Start",
-                },
-                "state": "start",
-=======
             state="confirm_location",
             message={"message_type": "warning", "message": "Are you sure?"},
         )
@@ -461,7 +452,6 @@
             message={
                 "message_type": "info",
                 "message": "The pack has been moved, you can scan a new pack.",
->>>>>>> d9f4ba0e
             },
         )
 
