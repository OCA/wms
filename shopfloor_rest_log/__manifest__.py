# Copyright 2021 ACSONE SA/NV (http://www.acsone.eu)
# @author Simone Orsi <simahawk@gmail.com>
# License LGPL-3.0 or later (http://www.gnu.org/licenses/agpl.html).

{
    "name": "Shopfloor REST log",
    "summary": "Integrate rest_log into Shopfloor app",
    "version": "13.0.1.0.1",
    "development_status": "Alpha",
    "category": "Inventory",
    "website": "https://github.com/OCA/wms",
    "author": "ACSONE, Odoo Community Association (OCA)",
    "maintainers": ["simahawk"],
    "license": "LGPL-3",
    "depends": ["rest_log", "shopfloor_base"],
    "data": ["security/groups.xml", "views/menus.xml"],
<<<<<<< HEAD
    "installable": False,
=======
    "post_init_hook": "post_init_hook",
>>>>>>> fc02e60e
}<|MERGE_RESOLUTION|>--- conflicted
+++ resolved
@@ -14,9 +14,6 @@
     "license": "LGPL-3",
     "depends": ["rest_log", "shopfloor_base"],
     "data": ["security/groups.xml", "views/menus.xml"],
-<<<<<<< HEAD
     "installable": False,
-=======
     "post_init_hook": "post_init_hook",
->>>>>>> fc02e60e
 }