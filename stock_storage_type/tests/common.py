# -*- coding: utf-8 -*-
# Copyright 2020 Camptocamp SA
# License AGPL-3.0 or later (https://www.gnu.org/licenses/agpl)
from odoo.tests import SavepointCase


class TestStorageTypeCommon(SavepointCase):
    @classmethod
    def setUpClass(cls):
        super(TestStorageTypeCommon, cls).setUpClass()
        cls.env = cls.env(context=dict(cls.env.context, tracking_disable=True))
        ref = cls.env.ref
        cls.warehouse = ref("stock.warehouse0")
        # set two steps reception on warehouse
        cls.warehouse.reception_steps = "two_steps"

        cls.suppliers_location = ref("stock.stock_location_suppliers")
        cls.input_location = ref("stock.stock_location_company")
        cls.stock_location = ref("stock.stock_location_stock")

        cls.cardboxes_location = ref("stock_storage_type.stock_location_cardboxes")
        cls.pallets_location = ref("stock_storage_type.stock_location_pallets")
        cls.pallets_reserve_location = ref(
            "stock_storage_type.stock_location_pallets_reserve"
        )
        cls.areas = (
            cls.cardboxes_location | cls.pallets_location | cls.pallets_reserve_location
        )
        # cls.putaway_locations = cls.cardboxes_location | cls.pallets_location

        cls.cardboxes_bin_1_location = ref(
            "stock_storage_type.stock_location_cardboxes_bin_1"
        )
        cls.cardboxes_bin_2_location = ref(
            "stock_storage_type.stock_location_cardboxes_bin_2"
        )
        cls.cardboxes_bin_3_location = ref(
            "stock_storage_type.stock_location_cardboxes_bin_3"
        )
        cls.cardboxes_bin_4_location = cls.cardboxes_bin_1_location.copy(
            {"name": "Bin 4"}
        )
        cls.env["stock.location"]._parent_store_compute()
        cls.pallets_bin_1_location = ref(
            "stock_storage_type.stock_location_pallets_bin_1"
        )
        cls.pallets_bin_2_location = ref(
            "stock_storage_type.stock_location_pallets_bin_2"
        )
        cls.pallets_bin_3_location = ref(
            "stock_storage_type.stock_location_pallets_bin_3"
        )

        cls.receipts_picking_type = ref("stock.picking_type_in")
        cls.internal_picking_type = ref("stock.picking_type_internal")

        cls.product = ref("product.product_product_9")
<<<<<<< HEAD
        cls.product_lot = ref("stock.product_icecream")
        # cls.product_lot.tracking = 'lot'
=======
        cls.product2 = cls.env["product.product"].create(
            {"name": "Product B", "type": "product"}
        )
        cls.product3 = cls.env["product.product"].create(
            {"name": "Product C", "type": "product"}
        )
        cls.product_lot = ref("stock.product_cable_management_box")
>>>>>>> e043b0c6

        cls.cardboxes_package_storage_type = ref(
            "stock_storage_type.package_storage_type_cardboxes"
        )
        cls.pallets_package_storage_type = ref(
            "stock_storage_type.package_storage_type_pallets"
        )
        cls.cardboxes_location_storage_type = ref(
            "stock_storage_type.location_storage_type_cardboxes"
        )
        cls.pallets_location_storage_type = ref(
            "stock_storage_type.location_storage_type_pallets"
        )

        cls.product_cardbox_product_packaging = ref(
            "stock_storage_type." "product_product_9_packaging_4_cardbox"
        )
        cls.product_pallet_product_packaging = ref(
            "stock_storage_type." "product_product_9_packaging_48_pallet"
        )
        cls.product_lot_cardbox_product_packaging = cls.env["product.packaging"].create(
            {
                "name": "5 units cardbox",
                "qty": 5,
                "product_tmpl_id": cls.product_lot.product_tmpl_id.id,
                "package_storage_type_id": cls.cardboxes_package_storage_type.id,
            }
        )
        cls.product_lot_pallets_product_packaging = cls.env["product.packaging"].create(
            {
                "name": "20 units pallet",
                "qty": 20,
                "product_tmpl_id": cls.product_lot.product_tmpl_id.id,
                "package_storage_type_id": cls.pallets_package_storage_type.id,
            }
        )
        cls.internal_picking_type.write({"show_entire_packs": True})
        cls.receipts_picking_type.write({"show_entire_packs": True})
        cls.env["stock.location"]._parent_store_compute()

    @classmethod
    def _update_qty_in_location(
        cls, location, product, quantity, package=None, lot=None
    ):
        quants = cls.env["stock.quant"]._gather(
            product, location, lot_id=lot, package_id=package, strict=True
        )
        # this method adds the quantity to the current quantity, so remove it
        quantity -= sum(quants.mapped("qty"))
        cls.env["stock.quant"]._update_available_quantity(
            product, location, quantity, package_id=package, lot_id=lot
        )

    @classmethod
    def _create_single_move(cls, product):
        picking_type = cls.warehouse.int_type_id
        move_vals = {
            "name": product.name,
            "picking_type_id": picking_type.id,
            "product_id": product.id,
            "product_uom_qty": 2.0,
            "product_uom": product.uom_id.id,
            "location_id": cls.input_location.id,
            "location_dest_id": picking_type.default_location_dest_id.id,
            "state": "confirmed",
            "procure_method": "make_to_stock",
        }
        return cls.env["stock.move"].create(move_vals)<|MERGE_RESOLUTION|>--- conflicted
+++ resolved
@@ -55,18 +55,13 @@
         cls.internal_picking_type = ref("stock.picking_type_internal")
 
         cls.product = ref("product.product_product_9")
-<<<<<<< HEAD
-        cls.product_lot = ref("stock.product_icecream")
-        # cls.product_lot.tracking = 'lot'
-=======
         cls.product2 = cls.env["product.product"].create(
             {"name": "Product B", "type": "product"}
         )
         cls.product3 = cls.env["product.product"].create(
             {"name": "Product C", "type": "product"}
         )
-        cls.product_lot = ref("stock.product_cable_management_box")
->>>>>>> e043b0c6
+        cls.product_lot = ref("stock.product_icecream")
 
         cls.cardboxes_package_storage_type = ref(
             "stock_storage_type.package_storage_type_cardboxes"
