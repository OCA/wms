--- conflicted
+++ resolved
@@ -4,11 +4,7 @@
 {
     "name": "Stock Storage Type",
     "summary": "Manage packages and locations storage types",
-<<<<<<< HEAD
-    "version": "10.0.1.10.0",
-=======
-    "version": "13.0.1.10.1",
->>>>>>> fc02e60e
+    "version": "10.0.1.10.1",
     "development_status": "Alpha",
     "category": "Warehouse Management",
     "website": "https://github.com/OCA/wms",
