--- conflicted
+++ resolved
@@ -4,11 +4,7 @@
 {
     "name": "Stock Storage Type",
     "summary": "Manage packages and locations storage types",
-<<<<<<< HEAD
-    "version": "10.0.1.11.1",
-=======
-    "version": "13.0.1.12.0",
->>>>>>> ddd9e89f
+    "version": "10.0.1.12.0",
     "development_status": "Alpha",
     "category": "Warehouse Management",
     "website": "https://github.com/OCA/wms",
