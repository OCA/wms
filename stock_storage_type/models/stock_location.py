# -*- coding: utf-8 -*-
# Copyright 2019 Camptocamp SA
# License AGPL-3.0 or later (https://www.gnu.org/licenses/agpl)
import logging

from odoo import api, fields, models

_logger = logging.getLogger(__name__)


class StockLocation(models.Model):

    _inherit = "stock.location"

    location_storage_type_ids = fields.Many2many(
        "stock.location.storage.type",
        "stock_location_location_storage_type_rel",
        "location_id",
        "location_storage_type_id",
        help="Location storage types defined here will be applied on all the "
        "children locations that do not define their own location "
        "storage types.",
    )
    allowed_location_storage_type_ids = fields.Many2many(
        "stock.location.storage.type",
        "stock_location_allowed_location_storage_type_rel",
        "location_id",
        "location_storage_type_id",
        compute="_compute_allowed_location_storage_type_ids",
        store=True,
        help="Locations storage types that this location can accept. (If no "
        "location storage types are defined on this specific location, "
        "the location storage types of the parent location are applied).",
    )
    pack_putaway_strategy = fields.Selection(
        selection=[
            ("none", "None"),
            ("ordered_locations", "Ordered Children Locations"),
        ],
        required=True,
        default="none",
        string="Packs Put-Away Strategy",
        help="This defines the storage strategy to use when packs are put "
        "away in this location.\n"
        "None: when a pack is moved to this location, it will not be put"
        " away any further.\n"
        "Ordered Children Locations: when a pack is moved to this "
        "location, a suitable location will be searched in its children "
        "locations according to the restrictions defined on their "
        "respective location storage types.",
    )
    storage_location_sequence_ids = fields.One2many(
        "stock.storage.location.sequence",
        "location_id",
        string="Storage locations sequences",
    )
    location_is_empty = fields.Boolean(
        compute="_compute_location_is_empty",
        store=True,
        help="technical field: True if the location is empty "
        "and there is no pending incoming products in the location. "
        " Computed only if the location needs to check for emptiness "
        '(has an "only empty" location storage type).',
    )

    in_move_ids = fields.One2many(
        "stock.move",
        "location_dest_id",
        domain=[
            ("state", "in", ("waiting", "confirmed", "partially_available", "assigned"))
        ],
        help="technical field: the pending incoming stock.moves in the location",
    )

    in_move_line_ids = fields.One2many(
        "stock.pack.operation",
        "location_dest_id",
        domain=[
            ("state", "in", ("waiting", "confirmed", "partially_available", "assigned"))
        ],
        help="technical field: the pending incoming "
        "stock.move.lines in the location",
    )
    out_move_line_ids = fields.One2many(
        "stock.pack.operation",
        "location_id",
        domain=[
            ("state", "in", ("waiting", "confirmed", "partially_available", "assigned"))
        ],
        help="technical field: the pending outgoing "
        "stock.move.lines in the location",
    )
    location_will_contain_lot_ids = fields.Many2many(
        "stock.production.lot",
        store=True,
        compute="_compute_location_will_contain_lot_ids",
        help="technical field: list of stock.production.lots in "
        "the location, either now or in pending operations",
    )
    location_will_contain_product_ids = fields.Many2many(
        "product.product",
        store=True,
        compute="_compute_location_will_contain_product_ids",
        help="technical field: list of products in "
        "the location, either now or in pending operations",
    )

    leaf_location_ids = fields.Many2many(
        "stock.location",
        compute="_compute_leaf_location_ids",
        help="technical field: all the leaves sub-locations",
    )
    max_height = fields.Float(
        string="Max height (mm)",
        compute="_compute_max_height",
        store=True,
        help="The max height supported among allowed location storage types.",
    )

    quant_ids = fields.One2many("stock.quant", "location_id")

    @api.depends("child_ids.leaf_location_ids")
    def _compute_leaf_location_ids(self):
        query = """
            SELECT parent.id, ARRAY_AGG(sub.id) AS leaves
            FROM stock_location parent
            INNER JOIN stock_location sub
            ON parent.parent_left < sub.parent_left AND
               parent.parent_right > sub.parent_right
            AND sub.id != parent.id
            LEFT JOIN stock_location subsub
            ON subsub.location_id = sub.id
            WHERE
            -- exclude any location which has children so we keep only leaves
            subsub.id IS NULL
            AND parent.id = %s
            GROUP BY parent.id;
        """
        self.env.cr.execute(query, (tuple(self.ids),))
        rows = dict(self.env.cr.fetchall())
        for loc in self:
            leave_ids = rows.get(loc.id)
            if not leave_ids:
                # if we have no sub-location, we are a leaf
                loc.leaf_location_ids = loc
                continue
            leaves = self.search([("id", "in", leave_ids)])
            loc.leaf_location_ids = leaves

    def _should_compute_will_contain_product_ids(self):
        return self.usage == "internal" and any(
            storage_type.do_not_mix_products
            for storage_type in self.allowed_location_storage_type_ids
        )

    def _should_compute_will_contain_lot_ids(self):
        return self.usage == "internal" and any(
            storage_type.do_not_mix_lots
            for storage_type in self.allowed_location_storage_type_ids
        )

    def _should_compute_location_is_empty(self):
        return self.usage == "internal" and any(
            storage_type.only_empty
            for storage_type in self.allowed_location_storage_type_ids
        )

    @api.depends(
        "quant_ids",
        "in_move_ids",
        "in_move_ids.state",
        "in_move_line_ids",
        "in_move_line_ids.state",
        "allowed_location_storage_type_ids.do_not_mix_products",
    )
    def _compute_location_will_contain_product_ids(self):
        for rec in self:
<<<<<<< HEAD
            if rec._should_compute_will_contain_product_ids():
                rec.location_will_contain_product_ids = (
                    rec.mapped("quant_ids.product_id")
                    | rec.mapped("in_move_ids.product_id")
                    | rec.mapped("in_move_line_ids.implied_product_ids")
                )
=======
            if not rec._should_compute_will_contain_product_ids():
                if rec.location_will_contain_product_ids:
                    no_product = self.env["product.product"].browse()
                    rec.location_will_contain_product_ids = no_product
                continue
            products = (
                rec.mapped("quant_ids.product_id")
                | rec.mapped("in_move_ids.product_id")
                | rec.mapped("in_move_line_ids.product_id")
            )
            rec.location_will_contain_product_ids = products
>>>>>>> ab805acc

    @api.depends(
        "quant_ids",
        "in_move_line_ids",
        "in_move_line_ids.state",
        "allowed_location_storage_type_ids.do_not_mix_lots",
    )
    def _compute_location_will_contain_lot_ids(self):
        for rec in self:
<<<<<<< HEAD
            lots = self.env["stock.production.lot"].browse()
            if rec._should_compute_will_contain_lot_ids():
                lots = rec.mapped("quant_ids.lot_id") | rec.mapped(
                    "in_move_line_ids.implied_lot_ids"
                )
=======
            if not rec._should_compute_will_contain_lot_ids():
                if rec.location_will_contain_lot_ids:
                    no_lot = self.env["stock.production.lot"].browse()
                    rec.location_will_contain_lot_ids = no_lot
                continue
            lots = rec.mapped("quant_ids.lot_id") | rec.mapped(
                "in_move_line_ids.lot_id"
            )
>>>>>>> ab805acc
            rec.location_will_contain_lot_ids = lots

    @api.depends(
        "quant_ids.qty",
        "out_move_line_ids.qty_done",
        "out_move_line_ids.state",
        "in_move_ids",
        "in_move_ids.state",
        "in_move_line_ids",
<<<<<<< HEAD
        "in_move_line_ids.state",
=======
        "allowed_location_storage_type_ids.only_empty",
>>>>>>> ab805acc
    )
    def _compute_location_is_empty(self):
        for rec in self:
            # No restriction should apply on customer/supplier/...
            # locations and we don't need to compute is empty
            # if there is no limit on the location
            if not rec._should_compute_location_is_empty():
                # avoid write if not required
                if not rec.location_is_empty:
                    rec.location_is_empty = True
                continue
            # we do want to keep a write here even if the value is the same
            # to enforce concurrent transaction safety: 2 moves taking
            # quantities in a location have to be executed sequentially
            # or the location could remain "not empty"
            if (
                sum(rec.quant_ids.mapped("qty"))
                - sum(rec.out_move_line_ids.mapped("qty_done"))
                > 0
                or rec.in_move_ids
                or rec.in_move_line_ids
            ):
                rec.location_is_empty = False
            else:
                rec.location_is_empty = True

    @api.depends(
        "location_storage_type_ids",
        "location_id",
        "location_id.allowed_location_storage_type_ids",
    )
    def _compute_allowed_location_storage_type_ids(self):
        for location in self:
            if location.location_storage_type_ids:
                location.allowed_location_storage_type_ids = [
                    (6, 0, location.location_storage_type_ids.ids)
                ]
            else:
                parent = location.location_id
                location.allowed_location_storage_type_ids = [
                    (6, 0, parent.allowed_location_storage_type_ids.ids)
                ]

    @api.depends("allowed_location_storage_type_ids.max_height")
    def _compute_max_height(self):
        """Get the max height supported by location types, knowing that a max
        height of 0 means 'no limit', so it's considered as the maximum value.
        """
        for location in self:
            allowed_types = location.allowed_location_storage_type_ids
            types_with_max_height = allowed_types.filtered(
                lambda o: bool(o.max_height)
            ).sorted("max_height", reverse=True)
            types_without_max_height = allowed_types - types_with_max_height
            types_sorted = types_without_max_height + types_with_max_height
            location.max_height = (
                types_sorted.mapped("max_height")[0] if types_sorted else 0
            )

    def _get_pack_putaway_strategy(self, putaway_location, quant, product):
        package_storage_type = False
        if quant:
            package_storage_type = quant.package_id.package_storage_type_id
            _logger.debug(
                "Computing putaway for pack %s (%s)"
                % (quant.package_id.name, quant.package_id)
            )
        # I'm not sure about this. I had to add the line, because there is a
        # second call to get_putaway_strategy which is made a 'leaf' location
        # as putaway_location which does not match the package storage type in
        # the project. This could be caused by another module, I'm not sure...
        if not package_storage_type:
            return putaway_location
        dest_location = putaway_location or self
        _logger.debug("putaway location: %s", dest_location.name)
        package_locations = self.env["stock.storage.location.sequence"].search(
            [
                ("package_storage_type_id", "=", package_storage_type.id),
                ("location_id", "child_of", dest_location.ids),
            ]
        )
        if not package_locations:
            return dest_location

        for package_sequence in package_locations:
            pref_loc = package_sequence.location_id
            if (
                pref_loc.pack_putaway_strategy == "none"
                and pref_loc.select_allowed_locations(
                    package_storage_type, quant, product
                )
            ):
                _logger.debug(
                    "No putaway strategy defined on location %s and package "
                    "storage type %s allowed."
                    % (pref_loc.complete_name, package_storage_type.name)
                )
                return pref_loc
            storage_locations = pref_loc.get_storage_locations(products=product)
            _logger.debug("Storage locations selected: %s" % storage_locations)
            allowed_location = storage_locations.select_first_allowed_location(
                package_storage_type, quant, product
            )
            if allowed_location:
                _logger.debug(
                    "Applied putaway strategy to location %s"
                    % allowed_location.complete_name
                )
                return allowed_location
        _logger.debug(
            "Could not find a valid putaway location, fallback to %s"
            % putaway_location.complete_name
        )
        return putaway_location

    def get_storage_locations(self, products=None):
        # TODO support multiple products? cf ABC
        self.ensure_one()
        locations = self.browse()
        if self.pack_putaway_strategy == "none":
            locations = self
        elif self.pack_putaway_strategy == "ordered_locations":
            locations = self._get_ordered_leaf_locations()
        return locations

    def select_first_allowed_location(self, package_storage_type, quants, products):
        allowed = self.select_allowed_locations(
            package_storage_type, quants, products, limit=1
        )
        return allowed

    def _domain_location_storage_type_constraints(
        self, package_storage_type, quants, products
    ):
        """Compute the domain for the location storage type which match the package
        storage type

        This method also checks the "capacity" constraints (height and weight)
        """
        # There can be multiple location storage types for a given
        # location, so we need to filter on the ones relative to the package
        # we consider.
        LocStorageType = self.env["stock.location.storage.type"]
        compatible_location_storage_types = LocStorageType.search(
            [("location_ids", "in", self.ids)]
        )

        pertinent_loc_storagetype_domain = [
            ("id", "in", compatible_location_storage_types.ids),
            ("package_storage_type_ids", "=", package_storage_type.id),
        ]
        if quants.package_id.height:
            pertinent_loc_storagetype_domain += [
                "|",
                ("max_height", "=", 0),
                ("max_height", ">=", quants.package_id.height),
            ]
        package_weight = (
            quants.package_id.pack_weight or quants.package_id.estimated_pack_weight
        )
        if package_weight:
            pertinent_loc_storagetype_domain += [
                "|",
                ("max_weight", "=", 0),
                ("max_weight", ">=", package_weight),
            ]
        _logger.debug(
            "pertinent storage type domain: %s", pertinent_loc_storagetype_domain
        )
        return pertinent_loc_storagetype_domain

    def _allowed_locations_for_location_storage_types(
        self, location_storage_types, quants, products
    ):
        valid_location_ids = set()
        for loc_storage_type in location_storage_types:
            location_domain = loc_storage_type._domain_location_storage_type(
                self, quants, products
            )
            _logger.debug("pertinent location domain: %s", location_domain)
            locations = self.search(location_domain)
            valid_location_ids |= set(locations.ids)
        return self.browse(valid_location_ids)

    def _select_final_valid_putaway_locations(self, limit=None):
        """Return the valid locations using the provided limit

        ``self`` contains locations already ordered and contains
        only valid locations.
        This method can be used as a hook to add or remove valid
        locations based on other properties. Pay attention to
        keep the order.
        """
        return self[:limit]

    def select_allowed_locations(
        self, package_storage_type, quants, products, limit=None
    ):
        """Filter allowed locations for a storage type

        ``self`` contains locations already ordered according to the
        putaway strategy, so beware of the return that must keep the
        same order
        """
        # We have package who may be placed in a stock.location
        #
        # 1. On the stock.location there are location_storage_type and on the
        # packages there are package_storage_type. Between both, there's a m2m
        # who says which package ST can be placed in which location ST
        #
        # 2. On a location_ST there are some additional restrictions: a -
        # capacity (volume / height / weight) and b - properties (boolean
        # flags: only empty, don't mix lots, don't mix products)
        LocStorageType = self.env["stock.location.storage.type"]
        _logger.debug(
            "select allowed location for package storage type %s (q=%s, p=%s)",
            package_storage_type.name,
            quants,
            products.mapped("name"),
        )
        # 1: filter locations on compatible storage type
        compatible_locations = self.search(
            [
                ("id", "in", self.ids),
                (
                    "allowed_location_storage_type_ids",
                    "in",
                    package_storage_type.location_storage_type_ids.ids,
                ),
            ]
        )
        pertinent_loc_s_t_domain = compatible_locations._domain_location_storage_type_constraints(  # noqa
            package_storage_type, quants, products
        )

        pertinent_loc_storage_types = LocStorageType.search(pertinent_loc_s_t_domain)

        # now loop over the pertinent location storage types (there should be
        # few of them) and check for properties to find suitable locations
        valid_locations = compatible_locations._allowed_locations_for_location_storage_types(  # noqa
            pertinent_loc_storage_types, quants, products
        )

        # NOTE: self.ids is ordered as expected, so we want to filter the valid
        # locations while preserving the initial order
        valid_location_ids = set(valid_locations.ids)
        valid_locations = self.browse(
            id_ for id_ in self.ids if id_ in valid_location_ids
        )
        valid_locations = valid_locations._select_final_valid_putaway_locations(
            limit=limit
        )

        _logger.debug(
            "select allowed location for package storage"
            " type %s (q=%s, p=%s) found %d locations",
            package_storage_type.name,
            quants,
            products.mapped("name"),
            len(valid_locations),
        )
        return valid_locations

    def _get_ordered_leaf_locations(self):
        """Return ordered leaf sub-locations

        The locations are candidate locations that will be evaluated one per
        one in order to find the first available location. They must be leaf
        locations where we can actually put goods.

        Locations are ordered by max height, knowing that a max height of 0
        means "no limit" and as such it should be among the last locations.
        """
        leaf_location_ids = self.mapped("leaf_location_ids")
        if not leaf_location_ids:
            return leaf_location_ids
        max_height = max(self.mapped("leaf_location_ids.max_height"))
        return leaf_location_ids.sorted(
            lambda l: l.max_height if l.max_height else (max_height + 1)
        )

    def write(self, vals):
        res = super(StockLocation, self).write(vals)
        self._invalidate_package_level_allowed_location_dest_domain()
        return res

    @api.model
    def create(self, vals):
        res = super(StockLocation, self).create(vals)
        self._invalidate_package_level_allowed_location_dest_domain()
        return res

    def _invalidate_package_level_allowed_location_dest_domain(self):
        self.env["stock.pack.operation"].invalidate_cache(
            fnames=["allowed_location_dest_domain"]
        )<|MERGE_RESOLUTION|>--- conflicted
+++ resolved
@@ -175,14 +175,6 @@
     )
     def _compute_location_will_contain_product_ids(self):
         for rec in self:
-<<<<<<< HEAD
-            if rec._should_compute_will_contain_product_ids():
-                rec.location_will_contain_product_ids = (
-                    rec.mapped("quant_ids.product_id")
-                    | rec.mapped("in_move_ids.product_id")
-                    | rec.mapped("in_move_line_ids.implied_product_ids")
-                )
-=======
             if not rec._should_compute_will_contain_product_ids():
                 if rec.location_will_contain_product_ids:
                     no_product = self.env["product.product"].browse()
@@ -191,10 +183,9 @@
             products = (
                 rec.mapped("quant_ids.product_id")
                 | rec.mapped("in_move_ids.product_id")
-                | rec.mapped("in_move_line_ids.product_id")
+                | rec.mapped("in_move_line_ids.implied_product_ids")
             )
             rec.location_will_contain_product_ids = products
->>>>>>> ab805acc
 
     @api.depends(
         "quant_ids",
@@ -204,22 +195,14 @@
     )
     def _compute_location_will_contain_lot_ids(self):
         for rec in self:
-<<<<<<< HEAD
-            lots = self.env["stock.production.lot"].browse()
-            if rec._should_compute_will_contain_lot_ids():
-                lots = rec.mapped("quant_ids.lot_id") | rec.mapped(
-                    "in_move_line_ids.implied_lot_ids"
-                )
-=======
             if not rec._should_compute_will_contain_lot_ids():
                 if rec.location_will_contain_lot_ids:
                     no_lot = self.env["stock.production.lot"].browse()
                     rec.location_will_contain_lot_ids = no_lot
                 continue
             lots = rec.mapped("quant_ids.lot_id") | rec.mapped(
-                "in_move_line_ids.lot_id"
+                "in_move_line_ids.implied_lot_ids"
             )
->>>>>>> ab805acc
             rec.location_will_contain_lot_ids = lots
 
     @api.depends(
@@ -229,11 +212,8 @@
         "in_move_ids",
         "in_move_ids.state",
         "in_move_line_ids",
-<<<<<<< HEAD
         "in_move_line_ids.state",
-=======
         "allowed_location_storage_type_ids.only_empty",
->>>>>>> ab805acc
     )
     def _compute_location_is_empty(self):
         for rec in self:
@@ -391,9 +371,7 @@
                 ("max_height", "=", 0),
                 ("max_height", ">=", quants.package_id.height),
             ]
-        package_weight = (
-            quants.package_id.pack_weight or quants.package_id.estimated_pack_weight
-        )
+        package_weight = quants.package_id.pack_weight
         if package_weight:
             pertinent_loc_storagetype_domain += [
                 "|",
