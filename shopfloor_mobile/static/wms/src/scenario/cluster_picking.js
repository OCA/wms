import {GenericStatesMixin, ScenarioBaseMixin} from "./mixins.js";
import {process_registry} from '../services/process_registry.js';

export var ClusterPicking = Vue.component("cluster-picking", {
    mixins: [ScenarioBaseMixin, GenericStatesMixin],
    template: `
        <Screen :title="screen_info.title" :klass="screen_info.klass">
            <!-- FOR DEBUG -->
            <!-- {{ current_state_key }} -->
            <template v-slot:header>
                <user-information
                    v-if="!need_confirmation && user_notification.message"
                    v-bind:info="user_notification"
                    />
                <state-display-info :info="state.display_info" v-if="state.display_info"/>
            </template>
            <searchbar
                v-if="state_in(['start_line', 'unload_all', 'confirm_unload_all', 'scan_destination'])"
                v-on:found="on_scan"
                :input_placeholder="search_input_placeholder"
                />
            <get-work
                v-if="state_is('start')"
                v-on:get_work="state.on_get_work"
                v-on:manual_selection="state.on_manual_selection"
                />
            <batch-picking-detail
                v-if="state_is('confirm_start')"
                :info="state.data"
                v-on:confirm="state.on_confirm"
                v-on:cancel="state.on_cancel"
                />
            <batch-picking-line-detail
                v-if="state_in(['start_line', 'scan_destination'])"
                :line="state.data"
                :show-full-info="!state_is('scan_destination')"
                />
            <batch-picking-line-actions
                v-if="state_is('start_line')"
                v-on:action="state.on_action"
                :line="state_get_data('start_line')"
                />
            <div v-if="state_is('scan_destination')">
                <div class="qty">
                    <input-number-spinner v-on:input="state.on_qty_update" :init_value="scan_destination_qty" class="mb-2"/>
                </div>
                <div class="button-list button-vertical-list full mt-10">
                    <v-row align="center">
                        <v-col class="text-center" cols="12">
                            <v-btn depressed @click="state.on_action_full_bin">
                                Full bin
                            </v-btn>
                        </v-col>
                    </v-row>
                </div>
            </div>
            <stock-zero-check
                v-if="state_is('zero_check')"
                v-on:action="state.on_action"
                />
            <batch-picking-line-stock-out
                v-if="state_is('stock_issue')"
                v-on:action="state.on_action"
                :line="state.data"
                />
            <manual-select
                v-if="state_is('manual_selection')"
                v-on:select="state.on_select"
                v-on:back="state.on_back"
                :records="state.data.records"
                :list_item_fields="manual_select_picking_fields"
                />

            <!-- TODO: do we need a component for this? -->
            <div class="unload-all" v-if="state_is('unload_all')">
                <v-card outlined class="main">
                    <v-card-title>
                        <div class="main-info">
                            <div class="destination">
                                <span class="label">Destination:</span>
                                {{ state.data.location_dst.name }}
                            </div>
                        </div>
                    </v-card-title>
                </v-card>
            </div>
            <template v-slot:footer v-if="state_is('unload_all')">
                <div class="button-list button-vertical-list full">
                    <v-row align="center">
                        <v-col class="text-center" cols="12">
                            <v-btn depressed color="primary" @click="$emit('action', 'action_split')">Split [TODO]</v-btn>
                        </v-col>
                    </v-row>
                    <v-row align="center">
                        <v-col class="text-center" cols="12">
                            <v-btn depressed @click="$emit('action', 'action_back')">Back [TODO]</v-btn>
                        </v-col>
                    </v-row>
                </div>
            </template>

        </Screen>
    `,
    computed: {
        batch_id: function() {
            return this.erp_data.data.confirm_start.id;
        },
        manual_select_picking_fields: function () {
            return [
                {'path': 'picking_count', 'label': 'Operations'},
                {'path': 'move_line_count', 'label': 'Lines'},
            ];
        },
    },
    methods: {
        action_full_bin: function() {
            this.go_state(
                "wait_call",
                this.odoo.call("prepare_unload", {
                    picking_batch_id: this.batch_id,
                })
            );
        },
    },
    data: function() {
        // TODO: add a title to each screen
        return {
            usage: "cluster_picking",
            initial_state_key: "start",
            current_state_key: "start",
            scan_destination_qty: 1,
            states: {
                start: {
                    enter: () => {
                        this.reset_erp_data("data");
                    },
                    on_get_work: evt => {
                        this.go_state("wait_call", this.odoo.call("find_batch"));
                    },
                    on_manual_selection: evt => {
                        this.go_state("wait_call", this.odoo.call("list_batch"));
                    },
                },
                manual_selection: {
                    on_back: () => {
                        this.go_state("start");
                        this.reset_notification();
                    },
                    on_select: selected => {
                        this.go_state(
                            "wait_call",
                            this.odoo.call("select", {
                                picking_batch_id: selected,
                            })
                        );
                    },
                    display_info: {
                        title: "Select a batch and start",
                    },
                },
                confirm_start: {
                    on_confirm: () => {
                        this.go_state(
                            "wait_call",
                            this.odoo.call("confirm_start", {
                                picking_batch_id: this.batch_id,
                            })
                        );
                    },
                    on_cancel: () => {
                        this.go_state(
                            "wait_call",
                            this.odoo.call("unassign", {
                                picking_batch_id: this.batch_id,
                            })
                        );
                    },
                },
                start_line: {
                    display_info: {
                        title: "Pick the product by scanning something",
                        scan_placeholder: "Scan location / pack / product / lot",
                    },
                    // Here we have to use some info sent back from `select`
                    // or from `find_batch` that we pass to scan line
                    on_scan: scanned => {
                        this.go_state(
                            "wait_call",
                            this.odoo.call("scan_line", {
                                move_line_id: this.state.data.id,
                                barcode: scanned.text,
                            })
                        );
                    },
                    // Additional actions
                    on_action: action => {
                        this.state["on_" + action].call(this);
                    },
                    on_action_full_bin: () => {
                        this.action_full_bin();
                    },
                    on_action_skip_line: () => {
                        this.go_state(
                            "wait_call",
                            this.odoo.call("skip_line", {
                                move_line_id: this.state.data.id,
                            })
                        );
                    },
                    on_action_stock_out: () => {
                        this.state_set_data(this.state.data, "stock_issue");
                        this.go_state("stock_issue");
                    },
                    on_action_change_pack_or_lot: () => {
                        this.go_state(
                            "wait_call",
                            this.odoo.call("change_pack_lot", {
                                move_line_id: this.state.data.id,
                            })
                        );
                    },
                },
                scan_destination: {
                    display_info: {
                        title: "Check quantity and scan a destination bin",
                        scan_placeholder: "Scan destination bin",
                    },
                    enter: () => {
                        // TODO: shalle we hook v-model for qty input straight to the state data?
                        this.scan_destination_qty = this.erp_data.data.start_line.quantity;
                    },
                    on_qty_update: qty => {
                        this.scan_destination_qty = parseInt(qty);
                    },
                    on_scan: scanned => {
                        this.go_state(
                            "wait_call",
                            this.odoo.call("scan_destination_pack", {
                                move_line_id: this.state.data.id,
                                barcode: scanned.text,
                                quantity: this.scan_destination_qty,
                            })
                        );
                    },
                    on_action_full_bin: () => {
                        this.action_full_bin();
                    },
                },
                zero_check: {
                    on_action: action => {
                        this.state["on_" + action].call(this);
                    },
                    on_action_confirm_zero: () => {
                        this.go_state(
                            "wait_call",
                            this.odoo.call("is_zero", {
                                move_line_id: this.state.data.id,
                                zero: true,
                            })
                        );
                    },
                    on_action_confirm_not_zero: () => {
                        this.go_state(
                            "wait_call",
                            this.odoo.call("is_zero", {
                                move_line_id: this.state.data.id,
                                zero: false,
                            })
                        );
                    },
                },
                unload_all: {
                    display_info: {
                        title: "Unload all bins",
                        scan_placeholder: "Scan location",
                    },
                    on_scan: (scanned, confirmation = false) => {
                        this.state_set_data({location_barcode: scanned.text});
                        this.go_state(
                            "wait_call",
                            this.odoo.call("set_destination_all", {
                                picking_batch_id: this.batch_id,
                                barcode: scanned.text,
                                confirmation: confirmation,
                            })
                        );
                    },
                    on_action_split: () => {
                        this.go_state(
                            "wait_call",
                            this.odoo.call("unload_split", {
                                picking_batch_id: this.batch_id,
                                barcode: scanned.text, // TODO: should get barcode -> which one? See py specs
                            })
                        );
                    },
                },
                confirm_unload_all: {
                    display_info: {
                        title: "Unload all bins confirm",
                        scan_placeholder: "Scan location",
                    },
                    on_user_confirm: answer => {
                        // TODO: check if this used
                        // -> no flag is set to enable the confirmation dialog,
                        // we only display a message, unlike `confirm_start`
                        if (answer == "yes") {
                            // Reuse data from unload_all
                            const scan_data = this.state_get_data("unload_all");
                            this.state.on_scan(scan_data.location_barcode, true);
                        } else {
<<<<<<< HEAD
                            this.go_state('scan_destination');
=======
                            this.go_state("scan_location");
>>>>>>> 123a9cb8
                        }
                    },
                    on_scan: (scanned, confirmation = true) => {
                        this.on_exit();
                        this.current_state_key = "unload_all";
                        this.state.on_scan(scanned, confirmation);
                    },
                },
                unload_single: {
                    display_info: {
                        title: "Unload single bin",
                        scan_placeholder: "Scan location",
                    },
                    on_scan: scanned => {
                        this.go_state(
                            "wait_call",
                            this.odoo.call("unload_scan_pack", {
                                package_id: null, // FIXME: where does it come from? backend data?
                                barcode: scanned.text,
                            })
                        );
                    },
                },
                unload_set_destination: {
                    display_info: {
                        title: "Set destination",
                        scan_placeholder: "Scan location",
                    },
                    on_scan: scanned => {
                        this.go_state(
                            "wait_call",
                            this.odoo.call("unload_scan_destination", {
                                package_id: null, // FIXME: where does it come from? backend data?
                                barcode: scanned.text,
                            })
                        );
                    },
                },
                confirm_unload_set_destination: {
                    display_info: {
                        title: "Set destination confirm",
                        scan_placeholder: "Scan location",
                    },
                    on_scan: scanned => {
                        this.go_state(
                            "wait_call",
                            this.odoo.call("unload_scan_destination", {
                                package_id: null, // FIXME: where does it come from? backend data?
                                barcode: scanned.text,
                                confirmation: true,
                            })
                        );
                    },
                },
                show_completion_info: {
                    on_confirm: () => {
                        this.go_state(
                            "wait_call",
                            this.odoo.call("unload_router", {
                                picking_batch_id: this.batch_id,
                            })
                        );
                    },
                },
                change_pack_lot: {
                    display_info: {
                        title: "Change pack or lot",
                        scan_placeholder: "Scan pack or lot",
                    },
                    on_scan: scanned => {
                        this.go_state(
                            "wait_call",
                            this.odoo.call("change_pack_lot", {
                                move_line_id: this.state.data.id,
                                barcode: scanned.text,
                            })
                        );
                    },
                },
                stock_issue: {
                    enter: () => {
                        this.reset_notification();
                    },
                    on_action: action => {
                        this.state["on_" + action].call(this);
                    },
                    on_confirm_stock_issue: () => {
                        this.go_state(
                            "wait_call",
                            this.odoo.call("stock_issue", {
                                move_line_id: this.state.data.id,
                            })
                        );
                    },
                    on_back: () => {
                        this.state_set_data({});
                        this.reset_notification();
                        this.go_state("start_line");
                    },
                },
            },
        };
    },
});
process_registry.add('cluster_picking', ClusterPicking);<|MERGE_RESOLUTION|>--- conflicted
+++ resolved
@@ -309,11 +309,7 @@
                             const scan_data = this.state_get_data("unload_all");
                             this.state.on_scan(scan_data.location_barcode, true);
                         } else {
-<<<<<<< HEAD
                             this.go_state('scan_destination');
-=======
-                            this.go_state("scan_location");
->>>>>>> 123a9cb8
                         }
                     },
                     on_scan: (scanned, confirmation = true) => {
