--- conflicted
+++ resolved
@@ -13,7 +13,6 @@
 
     load() {
         var odoo = new Odoo({usage: "app"});
-<<<<<<< HEAD
         return odoo._call('app/user_config', 'POST', {})
             .then((result) => {
                 if (!_.isUndefined(result.data)) {
@@ -27,19 +26,5 @@
                     console.log(result);
                 }
             });
-=======
-        return odoo._call("app/user_config", "POST", {}).then(result => {
-            if (!_.isUndefined(result.data)) {
-                this.data = result.data;
-                // TMP DEV add menu item for XXX process to draft
-                // this.data['menus'].push({
-                //   'id': 3, 'name': 'Cluster picking', 'process': {'id': 5, 'code': 'cluster_picking'}
-                // })
-                this.authenticated = true;
-            } else {
-                console.log(result);
-            }
-        });
->>>>>>> 123a9cb8
     }
 }