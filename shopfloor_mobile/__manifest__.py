--- conflicted
+++ resolved
@@ -13,11 +13,6 @@
     "website": "https://github.com/OCA/wms",
     "category": "Warehouse Management",
     "license": "AGPL-3",
-<<<<<<< HEAD
     "installable": False,
-    "data": ["menus.xml", "templates/main.xml", "templates/assets.xml"],
-=======
-    "installable": True,
     "data": ["templates/assets.xml"],
->>>>>>> fc02e60e
 }